/*
 * Copyright Confluent Inc.
 *
 * Licensed under the Apache License, Version 2.0 (the "License");
 * you may not use this file except in compliance with the License.
 * You may obtain a copy of the License at
 *
 *    http://www.apache.org/licenses/LICENSE-2.0
 *
 * Unless required by applicable law or agreed to in writing, software
 * distributed under the License is distributed on an "AS IS" BASIS,
 * WITHOUT WARRANTIES OR CONDITIONS OF ANY KIND, either express or implied.
 * See the License for the specific language governing permissions and
 * limitations under the License.
 */
package io.confluent.examples.streams;

import org.apache.kafka.clients.consumer.ConsumerRecord;
import org.apache.kafka.clients.consumer.ConsumerRecords;
import org.apache.kafka.clients.consumer.KafkaConsumer;
import org.apache.kafka.clients.producer.KafkaProducer;
import org.apache.kafka.clients.producer.Producer;
import org.apache.kafka.clients.producer.ProducerRecord;
import org.apache.kafka.clients.producer.RecordMetadata;
import org.apache.kafka.common.record.TimestampType;
import org.apache.kafka.common.serialization.Deserializer;
import org.apache.kafka.common.serialization.Serializer;
import org.apache.kafka.streams.KafkaStreams;
import org.apache.kafka.streams.KeyValue;
import org.apache.kafka.streams.TopologyTestDriver;
import org.apache.kafka.streams.errors.InvalidStateStoreException;
import org.apache.kafka.streams.state.QueryableStoreType;
import org.apache.kafka.streams.state.ReadOnlyKeyValueStore;
import org.apache.kafka.streams.state.ReadOnlyWindowStore;
import org.apache.kafka.streams.state.WindowStoreIterator;
import org.apache.kafka.test.TestUtils;

import java.util.ArrayList;
import java.util.Collection;
import java.util.Collections;
import java.util.LinkedHashMap;
import java.util.List;
import java.util.Map;
import java.util.Properties;
import java.util.concurrent.ExecutionException;
import java.util.concurrent.Future;
import java.util.stream.Collectors;

<<<<<<< HEAD
import io.confluent.examples.streams.utils.KeyValueWithTimestamp;

=======
>>>>>>> 8aa09399
/**
 * Utility functions to make integration testing more convenient.
 */
public class IntegrationTestUtils {

  private static final int UNLIMITED_MESSAGES = -1;
  public static final long DEFAULT_TIMEOUT = 30 * 1000L;

  /**
   * Returns up to `maxMessages` message-values from the topic.
   *
   * @param topic          Kafka topic to read messages from
   * @param consumerConfig Kafka consumer configuration
   * @param maxMessages    Maximum number of messages to read via the consumer.
   * @return The values retrieved via the consumer.
   */
  public static <K, V> List<V> readValues(final String topic, final Properties consumerConfig, final int maxMessages) {
    final List<KeyValue<K, V>> kvs = readKeyValues(topic, consumerConfig, maxMessages);
    return kvs.stream().map(kv -> kv.value).collect(Collectors.toList());
  }

  /**
   * Returns as many messages as possible from the topic until a (currently hardcoded) timeout is
   * reached.
   *
   * @param topic          Kafka topic to read messages from
   * @param consumerConfig Kafka consumer configuration
   * @return The KeyValue elements retrieved via the consumer.
   */
  public static <K, V> List<KeyValue<K, V>> readKeyValues(final String topic, final Properties consumerConfig) {
    return readKeyValues(topic, consumerConfig, UNLIMITED_MESSAGES);
  }

  /**
   * Returns up to `maxMessages` by reading via the provided consumer (the topic(s) to read from are
   * already configured in the consumer).
   *
   * @param topic          Kafka topic to read messages from
   * @param consumerConfig Kafka consumer configuration
   * @param maxMessages    Maximum number of messages to read via the consumer
   * @return The KeyValue elements retrieved via the consumer
   */
  public static <K, V> List<KeyValue<K, V>> readKeyValues(final String topic, final Properties consumerConfig, final int maxMessages) {
    final KafkaConsumer<K, V> consumer = new KafkaConsumer<>(consumerConfig);
    consumer.subscribe(Collections.singletonList(topic));
    final int pollIntervalMs = 100;
    final int maxTotalPollTimeMs = 2000;
    int totalPollTimeMs = 0;
    final List<KeyValue<K, V>> consumedValues = new ArrayList<>();
    while (totalPollTimeMs < maxTotalPollTimeMs && continueConsuming(consumedValues.size(), maxMessages)) {
      totalPollTimeMs += pollIntervalMs;
      final ConsumerRecords<K, V> records = consumer.poll(pollIntervalMs);
      for (final ConsumerRecord<K, V> record : records) {
        consumedValues.add(new KeyValue<>(record.key(), record.value()));
      }
    }
    consumer.close();
    return consumedValues;
  }

  private static boolean continueConsuming(final int messagesConsumed, final int maxMessages) {
    return maxMessages <= 0 || messagesConsumed < maxMessages;
  }

  /**
<<<<<<< HEAD
   * Write a collection of KeyValueWithTimestamp pairs, with explicitly defined timestamps, to Kafka.
=======
   * Send the records to the topic, and wait until the writes are acknowledged.
>>>>>>> 8aa09399
   *
   * @param topic          Kafka topic to write the data records to
   * @param records        Data records to write to Kafka
   * @param producerConfig Kafka producer configuration
   * @param <K>            Key type of the data records
   * @param <V>            Value type of the data records
   */
  public static <K, V> void produceKeyValuesWithTimestampsSynchronously(
      final String topic,
      final Collection<KeyValueWithTimestamp<K, V>> records,
      final Properties producerConfig)
      throws ExecutionException, InterruptedException {
    final Producer<K, V> producer = new KafkaProducer<>(producerConfig);
    for (final KeyValueWithTimestamp<K, V> record : records) {
      final Future<RecordMetadata> f = producer.send(
          new ProducerRecord<>(topic, null, record.timestamp, record.key, record.value));
      f.get();
    }
    producer.flush();
    producer.close();
  }

  /**
   * @param topic          Kafka topic to write the data records to
   * @param records        Data records to write to Kafka
   * @param producerConfig Kafka producer configuration
   * @param <K>            Key type of the data records
   * @param <V>            Value type of the data records
   */
  public static <K, V> void produceKeyValuesSynchronously(
      final String topic,
      final Collection<KeyValue<K, V>> records,
      final Properties producerConfig)
      throws ExecutionException, InterruptedException {
    final Collection<KeyValueWithTimestamp<K, V>> keyedRecordsWithTimestamp =
        records
            .stream()
            .map(record -> new KeyValueWithTimestamp<>(record.key, record.value, System.currentTimeMillis()))
            .collect(Collectors.toList());
    produceKeyValuesWithTimestampsSynchronously(topic, keyedRecordsWithTimestamp, producerConfig);
  }

  public static <V> void produceValuesSynchronously(
      final String topic, final Collection<V> records, final Properties producerConfig)
      throws ExecutionException, InterruptedException {
    final Collection<KeyValue<Object, V>> keyedRecords =
        records
            .stream()
            .map(record -> new KeyValue<>(null, record))
            .collect(Collectors.toList());
    produceKeyValuesSynchronously(topic, keyedRecords, producerConfig);
  }

  public static <K, V> List<KeyValue<K, V>> waitUntilMinKeyValueRecordsReceived(
      final Properties consumerConfig,
      final String topic,
      final int expectedNumRecords)
      throws InterruptedException {
    return waitUntilMinKeyValueRecordsReceived(consumerConfig, topic, expectedNumRecords, DEFAULT_TIMEOUT);
  }

  /**
   * Wait until enough data (key-value records) has been consumed.
   *
   * @param consumerConfig     Kafka Consumer configuration
   * @param topic              Topic to consume from
   * @param expectedNumRecords Minimum number of expected records
   * @param waitTime           Upper bound in waiting time in milliseconds
   * @return All the records consumed, or null if no records are consumed
   * @throws AssertionError if the given wait time elapses
   */
  public static <K, V> List<KeyValue<K, V>> waitUntilMinKeyValueRecordsReceived(final Properties consumerConfig,
                                                                                final String topic,
                                                                                final int expectedNumRecords,
                                                                                final long waitTime) throws InterruptedException {
    final List<KeyValue<K, V>> accumData = new ArrayList<>();
    final long startTime = System.currentTimeMillis();
    while (true) {
      final List<KeyValue<K, V>> readData = readKeyValues(topic, consumerConfig);
      accumData.addAll(readData);
      if (accumData.size() >= expectedNumRecords)
        return accumData;
      if (System.currentTimeMillis() > startTime + waitTime)
        throw new AssertionError("Expected " + expectedNumRecords +
            " but received only " + accumData.size() +
            " records before timeout " + waitTime + " ms");
      Thread.sleep(Math.min(waitTime, 100L));
    }
  }

  public static <V> List<V> waitUntilMinValuesRecordsReceived(final Properties consumerConfig,
                                                              final String topic,
                                                              final int expectedNumRecords) throws InterruptedException {

    return waitUntilMinValuesRecordsReceived(consumerConfig, topic, expectedNumRecords, DEFAULT_TIMEOUT);
  }

  /**
   * Wait until enough data (value records) has been consumed.
   *
   * @param consumerConfig     Kafka Consumer configuration
   * @param topic              Topic to consume from
   * @param expectedNumRecords Minimum number of expected records
   * @param waitTime           Upper bound in waiting time in milliseconds
   * @return All the records consumed, or null if no records are consumed
   * @throws AssertionError if the given wait time elapses
   */
  public static <V> List<V> waitUntilMinValuesRecordsReceived(final Properties consumerConfig,
                                                              final String topic,
                                                              final int expectedNumRecords,
                                                              final long waitTime) throws InterruptedException {
    final List<V> accumData = new ArrayList<>();
    final long startTime = System.currentTimeMillis();
    while (true) {
      final List<V> readData = readValues(topic, consumerConfig, expectedNumRecords);
      accumData.addAll(readData);
      if (accumData.size() >= expectedNumRecords)
        return accumData;
      if (System.currentTimeMillis() > startTime + waitTime)
        throw new AssertionError("Expected " + expectedNumRecords +
            " but received only " + accumData.size() +
            " records before timeout " + waitTime + " ms");
      Thread.sleep(Math.min(waitTime, 100L));
    }
  }

  /**
   * Waits until the named store is queryable and, once it is, returns a reference to the store.
   * <p>
   * Caveat: This is a point in time view and it may change due to partition reassignment.
   * That is, the returned store may still not be queryable in case a rebalancing is happening or
   * happened around the same time.  This caveat is acceptable for testing purposes when only a
   * single `KafkaStreams` instance of the application is running.
   *
   * @param streams            the `KafkaStreams` instance to which the store belongs
   * @param storeName          the name of the store
   * @param queryableStoreType the type of the (queryable) store
   * @param <T>                the type of the (queryable) store
   * @return the same store, which is now ready for querying (but see caveat above)
   */
  public static <T> T waitUntilStoreIsQueryable(final String storeName,
                                                final QueryableStoreType<T> queryableStoreType,
                                                final KafkaStreams streams) throws InterruptedException {
    while (true) {
      try {
        return streams.store(storeName, queryableStoreType);
      } catch (final InvalidStateStoreException ignored) {
        // store not yet ready for querying
        Thread.sleep(50);
      }
    }
  }

  /**
   * Asserts that the key-value store contains exactly the expected content and nothing more.
   *
   * @param store    the store to be validated
   * @param expected the expected contents of the store
   * @param <K>      the store's key type
   * @param <V>      the store's value type
   */
  public static <K, V> void assertThatKeyValueStoreContains(final ReadOnlyKeyValueStore<K, V> store, final Map<K, V> expected)
      throws InterruptedException {
    TestUtils.waitForCondition(() ->
            expected.keySet()
                .stream()
                .allMatch(k -> expected.get(k).equals(store.get(k))),
        30000,
        "Expected values not found in KV store");
  }

  /**
   * Asserts that the oldest available window in the window store contains the expected content.
   *
   * @param store    the store to be validated
   * @param expected the expected contents of the store
   * @param <K>      the store's key type
   * @param <V>      the store's value type
   */
  public static <K, V> void assertThatOldestWindowContains(final ReadOnlyWindowStore<K, V> store, final Map<K, V> expected)
      throws InterruptedException {
    final long fromBeginningOfTimeMs = 0;
    final long toNowInProcessingTimeMs = System.currentTimeMillis();
    TestUtils.waitForCondition(() ->
            expected.keySet().stream().allMatch(k -> {
              try (final WindowStoreIterator<V> iterator = store.fetch(k, fromBeginningOfTimeMs, toNowInProcessingTimeMs)) {
                if (iterator.hasNext()) {
                  return expected.get(k).equals(iterator.next().value);
                }
                return false;
              }
            }),
        30000,
        "Expected values not found in WindowStore");
  }

  /**
   * Similar to {@link IntegrationTestUtils#waitUntilMinKeyValueRecordsReceived(Properties, String, int)}, except for
   * use with {@link TopologyTestDriver} tests. Because the test driver is synchronous, we don't need to poll for
   * the expected number of records, and then hope that these are all the results from our test. Instead, we can
   * just read out <em>all</em> the processing results, for use with deterministic validations.
   * <p>
   * Since this call is specifically for a table, we collect the observed records into a {@link Map} from keys to values,
   * representing the latest observed value for each key.
   *
   * @param topic Topic to consume from
   * @param topologyTestDriver The {@link TopologyTestDriver} to read the data records from
   * @param keyDeserializer The {@link Deserializer} corresponding to the key type
   * @param valueDeserializer  The {@link Deserializer} corresponding to the value type
   * @param <K> Key type of the data records
   * @param <V> Value type of the data records
   * @return A {@link Map} representing the table constructed from the output topic.
   */
  static <K, V> Map<K, V> drainTableOutput(final String topic,
                                           final TopologyTestDriver topologyTestDriver,
                                           final Deserializer<K> keyDeserializer,
                                           final Deserializer<V> valueDeserializer) {

    final Map<K, V> results = new LinkedHashMap<>();
    while (true) {
      final ProducerRecord<K, V> record = topologyTestDriver.readOutput(topic, keyDeserializer, valueDeserializer);
      if (record == null) {
        break;
      } else {
        results.put(record.key(), record.value());
      }
    }
    return results;
  }

  /**
   * Like {@link IntegrationTestUtils#produceKeyValuesSynchronously(String, Collection, Properties)}, except for use
   * with TopologyTestDriver tests, rather than "native" Kafka broker tests.
   *
   * @param topic              Kafka topic to write the data records to
   * @param records            Data records to write to Kafka
   * @param topologyTestDriver The {@link TopologyTestDriver} to send the data records to
   * @param keySerializer      The {@link Serializer} corresponding to the key type
   * @param valueSerializer    The {@link Serializer} corresponding to the value type
   * @param <K>                Key type of the data records
   * @param <V>                Value type of the data records
   */
  static <K, V> void produceKeyValuesSynchronously(final String topic,
                                                   final List<KeyValue<K, V>> records,
                                                   final TopologyTestDriver topologyTestDriver,
                                                   final Serializer<K> keySerializer,
                                                   final Serializer<V> valueSerializer) {
    for (final KeyValue<K, V> entity : records) {
      final ConsumerRecord<byte[], byte[]> consumerRecord = new ConsumerRecord<>(
        topic,
        0,
        0,
        0,
        TimestampType.CREATE_TIME,
        ConsumerRecord.NULL_CHECKSUM,
        ConsumerRecord.NULL_SIZE,
        ConsumerRecord.NULL_SIZE,
        keySerializer.serialize(topic, entity.key),
        valueSerializer.serialize(topic, entity.value)
      );
      topologyTestDriver.pipeInput(consumerRecord);
    }
  }

  /**
   * Creates a map entry (for use with {@link IntegrationTestUtils#mkMap(java.util.Map.Entry[])})
   *
   * @param k   The key
   * @param v   The value
   * @param <K> The key type
   * @param <V> The value type
   * @return An entry
   */
  static <K, V> Map.Entry<K, V> mkEntry(final K k, final V v) {
    return new Map.Entry<K, V>() {
      @Override
      public K getKey() {
        return k;
      }

      @Override
      public V getValue() {
        return v;
      }

      @Override
      public V setValue(final V value) {
        throw new UnsupportedOperationException();
      }
    };
  }

  /**
   * Creates a map from a sequence of entries
   *
   * @param entries The entries to map
   * @param <K>     The key type
   * @param <V>     The value type
   * @return A map
   */
  @SafeVarargs
  static <K, V> Map<K, V> mkMap(final Map.Entry<K, V>... entries) {
    final Map<K, V> result = new LinkedHashMap<>();
    for (final Map.Entry<K, V> entry : entries) {
      result.put(entry.getKey(), entry.getValue());
    }
    return result;
  }

}<|MERGE_RESOLUTION|>--- conflicted
+++ resolved
@@ -46,11 +46,8 @@
 import java.util.concurrent.Future;
 import java.util.stream.Collectors;
 
-<<<<<<< HEAD
 import io.confluent.examples.streams.utils.KeyValueWithTimestamp;
 
-=======
->>>>>>> 8aa09399
 /**
  * Utility functions to make integration testing more convenient.
  */
@@ -116,11 +113,8 @@
   }
 
   /**
-<<<<<<< HEAD
-   * Write a collection of KeyValueWithTimestamp pairs, with explicitly defined timestamps, to Kafka.
-=======
-   * Send the records to the topic, and wait until the writes are acknowledged.
->>>>>>> 8aa09399
+   * Write a collection of KeyValueWithTimestamp pairs, with explicitly defined timestamps, to Kafka
+   * and wait until the writes are acknowledged.
    *
    * @param topic          Kafka topic to write the data records to
    * @param records        Data records to write to Kafka
