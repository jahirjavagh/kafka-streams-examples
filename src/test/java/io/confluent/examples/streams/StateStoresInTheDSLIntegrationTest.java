--- conflicted
+++ resolved
@@ -15,7 +15,6 @@
  */
 package io.confluent.examples.streams;
 
-import io.confluent.examples.streams.kafka.EmbeddedSingleNodeKafkaCluster;
 import org.apache.kafka.clients.consumer.ConsumerConfig;
 import org.apache.kafka.common.serialization.LongDeserializer;
 import org.apache.kafka.common.serialization.Serdes;
@@ -55,15 +54,6 @@
  * Note: This example works with Java 8+ only.
  */
 public class StateStoresInTheDSLIntegrationTest {
-
-<<<<<<< HEAD
-  @ClassRule
-  public static final EmbeddedSingleNodeKafkaCluster CLUSTER = new EmbeddedSingleNodeKafkaCluster();
-
-  private static final String inputTopic = "inputTopic";
-  private static final String outputTopic = "outputTopic";
-=======
->>>>>>> 8c25de00
 
   private static final String inputTopic = "inputTopic";
   private static final String outputTopic = "outputTopic";
@@ -147,22 +137,11 @@
     streamsConfiguration.put(StreamsConfig.STATE_DIR_CONFIG, TestUtils.tempDirectory().getAbsolutePath());
 
     // Create a state store manually.
-<<<<<<< HEAD
-    final StoreBuilder<KeyValueStore<String, Long>> wordCountsStore =
-        Stores
-            .keyValueStoreBuilder(
-                Stores.persistentKeyValueStore("WordCountsStore"),
-                Serdes.String(),
-                Serdes.Long()
-            )
-            .withCachingEnabled();
-=======
     final StoreBuilder<KeyValueStore<String, Long>> wordCountsStore = Stores.keyValueStoreBuilder(
       Stores.persistentKeyValueStore("WordCountsStore"),
       Serdes.String(),
       Serdes.Long())
       .withCachingEnabled();
->>>>>>> 8c25de00
 
     // Important (1 of 2): You must add the state store to the topology, otherwise your application
     // will fail at run-time (because the state store is referred to in `transform()` below.
@@ -199,27 +178,12 @@
     //
     // Step 3: Verify the application's output data.
     //
-<<<<<<< HEAD
-    final Properties consumerConfig = new Properties();
-    consumerConfig.put(ConsumerConfig.BOOTSTRAP_SERVERS_CONFIG, CLUSTER.bootstrapServers());
-    consumerConfig.put(ConsumerConfig.GROUP_ID_CONFIG, "state-store-dsl-lambda-integration-test-standard-consumer");
-    consumerConfig.put(ConsumerConfig.AUTO_OFFSET_RESET_CONFIG, "earliest");
-    consumerConfig.put(ConsumerConfig.KEY_DESERIALIZER_CLASS_CONFIG, StringDeserializer.class);
-    consumerConfig.put(ConsumerConfig.VALUE_DESERIALIZER_CLASS_CONFIG, LongDeserializer.class);
-    final List<KeyValue<String, Long>> actualValues = IntegrationTestUtils.waitUntilMinKeyValueRecordsReceived(
-        consumerConfig,
-        outputTopic,
-        expectedRecords.size()
-    );
-    streams.close();
-=======
     final List<KeyValue<String, Long>> actualValues = IntegrationTestUtils.drainStreamOutput(
       outputTopic,
       topologyTestDriver,
       new StringDeserializer(),
       new LongDeserializer()
     );
->>>>>>> 8c25de00
     assertThat(actualValues).isEqualTo(expectedRecords);
   }
 
