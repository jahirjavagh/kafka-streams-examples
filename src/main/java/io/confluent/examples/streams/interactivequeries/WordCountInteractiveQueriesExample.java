--- conflicted
+++ resolved
@@ -73,11 +73,7 @@
  *
  * <pre>
  * {@code
-<<<<<<< HEAD
- * $ java -cp target/streams-examples-4.0.0-standalone.jar \
-=======
- * $ java -cp target/kafka-streams-examples-3.3.0-standalone.jar \
->>>>>>> c8e12c6e
+ * $ java -cp target/kafka-streams-examples-4.0.0-standalone.jar \
  *      io.confluent.examples.streams.interactivequeries.InteractiveQueriesExample 7070
  * }
  * </pre>
@@ -88,11 +84,7 @@
  *
  * <pre>
  * {@code
-<<<<<<< HEAD
- * $ java -cp target/streams-examples-4.0.0-standalone.jar \
-=======
- * $ java -cp target/kafka-streams-examples-3.3.0-standalone.jar \
->>>>>>> c8e12c6e
+ * $ java -cp target/kafka-streams-examples-4.0.0-standalone.jar \
  *      io.confluent.examples.streams.interactivequeries.InteractiveQueriesExample 7071
  * }
  * </pre>
