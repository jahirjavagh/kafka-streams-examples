--- conflicted
+++ resolved
@@ -43,11 +43,7 @@
  * Once packaged you can then run:
  * <pre>
  * {@code
-<<<<<<< HEAD
- * $ java -cp target/streams-examples-4.0.0-standalone.jar io.confluent.examples.streams.ApplicationResetExample
-=======
- * $ java -cp target/kafka-streams-examples-3.3.0-standalone.jar io.confluent.examples.streams.ApplicationResetExample
->>>>>>> c8e12c6e
+ * $ java -cp target/kafka-streams-examples-4.0.0-standalone.jar io.confluent.examples.streams.ApplicationResetExample
  * }</pre>
  * 4) Write some input data to the source topic (e.g. via {@code kafka-console-producer}).
  * The already running example application (step 3) will automatically process this input data and write the results to the output topics.
@@ -101,11 +97,7 @@
  * Thus, restart the application via:
  * <pre>
  * {@code
-<<<<<<< HEAD
- * $ java -cp target/streams-examples-4.0.0-standalone.jar io.confluent.examples.streams.ApplicationResetExample --reset
-=======
- * $ java -cp target/kafka-streams-examples-3.3.0-standalone.jar io.confluent.examples.streams.ApplicationResetExample --reset
->>>>>>> c8e12c6e
+ * $ java -cp target/kafka-streams-examples-4.0.0-standalone.jar io.confluent.examples.streams.ApplicationResetExample --reset
  * }</pre>
  * 9) If your console consumer (from step 5) is still running, you should see the same output data again.
  * If it was stopped and you restart it, if will print the result "twice".
